--- conflicted
+++ resolved
@@ -1,10 +1,6 @@
 {
   "name": "@lichtblick/suite",
-<<<<<<< HEAD
-  "version": "1.18.0",
-=======
   "version": "1.17.0",
->>>>>>> a547c959
   "license": "MPL-2.0",
   "repository": {
     "type": "git",
