--- conflicted
+++ resolved
@@ -35,19 +35,6 @@
 import { MouseEvent, SyntheticEvent, useState } from "react";
 import { useTranslation } from "react-i18next";
 
-<<<<<<< HEAD
-=======
-import { AppSetting } from "@lichtblick/suite-base/AppSetting";
-import { useStyles } from "@lichtblick/suite-base/components/AppSettingsDialog/AppSettingsDialog.style";
-import { APP_SETTINGS_ABOUT_ITEMS } from "@lichtblick/suite-base/components/AppSettingsDialog/constants";
-import { AppSettingsTab } from "@lichtblick/suite-base/components/AppSettingsDialog/types";
-import CopyButton from "@lichtblick/suite-base/components/CopyButton";
-import { ExperimentalFeatureSettings } from "@lichtblick/suite-base/components/ExperimentalFeatureSettings";
-import ExtensionsSettings from "@lichtblick/suite-base/components/ExtensionsSettings";
-import LichtblickLogoText from "@lichtblick/suite-base/components/LichtblickLogoText";
-import Stack from "@lichtblick/suite-base/components/Stack";
-import { useAppContext } from "@lichtblick/suite-base/context/AppContext";
->>>>>>> d1812360
 import {
   useWorkspaceStore,
   WorkspaceContextStore,
@@ -64,6 +51,9 @@
   TimeFormat,
   TimezoneSettings,
 } from "./settings";
+import { APP_SETTINGS_ABOUT_ITEMS } from "@lichtblick/suite-base/components/AppSettingsDialog/constants";
+import { AppSettingsTab } from "@lichtblick/suite-base/components/AppSettingsDialog/types";
+import { useStyles } from "tss-react/mui";
 
 const selectWorkspaceInitialActiveTab = (store: WorkspaceContextStore) =>
   store.dialogs.preferences.initialTab;
@@ -86,14 +76,10 @@
   const { extensionSettings } = useAppContext();
 
   // automatic updates are a desktop-only setting
-<<<<<<< HEAD
   //
   // electron-updater does not provide a way to detect if we are on a supported update platform
   // so we hard-code linux as an _unsupported_ auto-update platform since we cannot auto-update
   // with our .deb package install method on linux.
-=======
-  const supportsAppUpdates = isDesktopApp();
->>>>>>> d1812360
 
   const handleTabChange = (_event: SyntheticEvent, newValue: AppSettingsTab) => {
     setActiveTab(newValue);
