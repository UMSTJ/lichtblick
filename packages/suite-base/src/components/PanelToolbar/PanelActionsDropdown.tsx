// SPDX-FileCopyrightText: Copyright (C) 2024-2025  UMS , Inc.
// SPDX-License-Identifier: MPL-2.0

// SPDX-FileCopyrightText: Copyright (C) 2024-2025  UMS , Inc.
// SPDX-License-Identifier: MPL-2.0

// This Source Code Form is subject to the terms of the Mozilla Public
// License, v2.0. If a copy of the MPL was not distributed with this
// file, You can obtain one at http://mozilla.org/MPL/2.0/
//
// This file incorporates work covered by the following copyright and
// permission notice:
//
//   Copyright 2018-2021 Cruise LLC
//
//   This source code is licensed under the Apache License, Version 2.0,
//   found at http://www.apache.org/licenses/LICENSE-2.0
//   You may not use this file except in compliance with the License.

import ChevronRightIcon from "@mui/icons-material/ChevronRight";
import MoreVertIcon from "@mui/icons-material/MoreVert";
import { Divider, Menu, MenuItem } from "@mui/material";
import { MouseEvent, useCallback, useContext, useMemo, useRef, useState } from "react";
import { useTranslation } from "react-i18next";
import { MosaicContext, MosaicNode, MosaicWindowContext } from "react-mosaic-component";
import { makeStyles } from "tss-react/mui";

import PanelContext from "@lichtblick/suite-base/components/PanelContext";
import ChangePanelMenu from "@lichtblick/suite-base/components/PanelToolbar/ChangePanelMenu";
import ToolbarIconButton from "@lichtblick/suite-base/components/PanelToolbar/ToolbarIconButton";
import { getPanelTypeFromMosaic } from "@lichtblick/suite-base/components/PanelToolbar/utils";
import { useCurrentLayoutActions } from "@lichtblick/suite-base/context/CurrentLayoutContext";

type Props = {
  isUnknownPanel: boolean;
};

const useStyles = makeStyles()((theme) => ({
  error: { color: theme.palette.error.main },
  icon: {
    marginRight: theme.spacing(-1),
  },
  menuItem: {
    display: "flex",
    gap: theme.spacing(1),
    alignItems: "center",

    ".root-span": {
      display: "flex",
      marginLeft: theme.spacing(-0.25),
    },
    "&.Mui-selected": {
      backgroundColor: theme.palette.action.hover,

      "&:hover": {
        backgroundColor: theme.palette.action.hover,
      },
    },
  },
}));

function PanelActionsDropdownComponent({ isUnknownPanel }: Props): React.JSX.Element {
  const { classes, cx } = useStyles();
  const [menuAnchorEl, setMenuAnchorEl] = useState<undefined | HTMLElement>(undefined);
  const [subMenuAnchorEl, setSubmenuAnchorEl] = useState<undefined | HTMLElement>(undefined);
  const isTouchInteraction = useRef(false);
  const { t } = useTranslation("panelToolbar");

  const menuOpen = Boolean(menuAnchorEl);
  const submenuOpen = Boolean(subMenuAnchorEl);

  const panelContext = useContext(PanelContext);
  const tabId = panelContext?.tabId;
  const { mosaicActions } = useContext(MosaicContext);
  const { mosaicWindowActions } = useContext(MosaicWindowContext);
  const {
    getCurrentLayoutState: getCurrentLayout,
    closePanel,
    splitPanel,
  } = useCurrentLayoutActions();
  const getPanelType = useCallback(
    () => getPanelTypeFromMosaic(mosaicWindowActions, mosaicActions),
    [mosaicActions, mosaicWindowActions],
  );
  const handleTouchStart = useCallback(() => {
    isTouchInteraction.current = true;
  }, []);

  const handleMenuClick = (event: React.MouseEvent<HTMLButtonElement>) => {
    setSubmenuAnchorEl(undefined);
    setMenuAnchorEl(event.currentTarget);
  };

  const handleMenuClose = () => {
    setSubmenuAnchorEl(undefined);
    setMenuAnchorEl(undefined);
  };

<<<<<<< HEAD
  // const handleSubmenuClick = (event: MouseEvent<HTMLElement>) => {
  //   if (subMenuAnchorEl !== event.currentTarget) {
  //     setSubmenuAnchorEl(event.currentTarget);
  //   }
  //   setMenuAnchorEl(undefined);
  // };
=======
  const handleSubmenuClick = (event: MouseEvent<HTMLElement>) => {
    if (subMenuAnchorEl !== event.currentTarget) {
      setSubmenuAnchorEl(event.currentTarget);
    }
    if (!isTouchInteraction.current) {
      setMenuAnchorEl(undefined);
    }
  };
>>>>>>> a547c959

  const handleSubmenuClose = useCallback(() => {
    setSubmenuAnchorEl(undefined);
  }, []);

  const handleSubmenuMouseEnter = (event: MouseEvent<HTMLElement>) => {
    setSubmenuAnchorEl(event.currentTarget);
  };

  const close = useCallback(() => {
    closePanel({
      tabId,
      root: mosaicActions.getRoot() as MosaicNode<string>,
      path: mosaicWindowActions.getPath(),
    });
    handleMenuClose();
  }, [closePanel, mosaicActions, mosaicWindowActions, tabId]);

  const split = useCallback(
    (id: string | undefined, direction: "row" | "column") => {
      const type = getPanelType();
      if (id == undefined || type == undefined) {
        throw new Error("Trying to split unknown panel!");
      }

      const config = getCurrentLayout().selectedLayout?.data?.configById[id] ?? {};
      splitPanel({
        id,
        tabId,
        direction,
        root: mosaicActions.getRoot() as MosaicNode<string>,
        path: mosaicWindowActions.getPath(),
        config,
      });
      handleMenuClose();
    },
    [getCurrentLayout, getPanelType, mosaicActions, mosaicWindowActions, splitPanel, tabId],
  );

  const enterFullscreen = useCallback(() => {
    panelContext?.enterFullscreen();
    handleMenuClose();
  }, [panelContext]);

  const menuItems = useMemo(() => {
    const items = [];

    if (!isUnknownPanel) {
      items.push(
        {
          key: "vsplit",
          text: t("splitRight"),
          onClick: () => {
            split(panelContext?.id, "row");
          },
        },
        {
          key: "hsplit",
          text: t("splitDown"),
          onClick: () => {
            split(panelContext?.id, "column");
          },
        },
      );
    }

    if (panelContext?.isFullscreen !== true) {
      items.push({
        key: "enter-fullscreen",
        text: t("fullscreen"),
        onClick: enterFullscreen,
        "data-testid": "panel-menu-fullscreen",
      });
    }

    items.push({ key: "divider", type: "divider" });

    items.push({
      key: "remove",
      text: t("removePanel"),
      onClick: close,
      "data-testid": "panel-menu-remove",
      className: classes.error,
    });

    return items;
  }, [
    classes.error,
    close,
    enterFullscreen,
    isUnknownPanel,
    panelContext?.id,
    panelContext?.isFullscreen,
    split,
    t,
  ]);

  const buttonRef = useRef<HTMLDivElement>(ReactNull);
  const type = getPanelType();

  if (type == undefined) {
    return <></>;
  }

  return (
    <div ref={buttonRef}>
      <ToolbarIconButton
        id="panel-menu-button"
        aria-controls={menuOpen ? "panel-menu" : undefined}
        aria-haspopup="true"
        aria-expanded={menuOpen ? "true" : undefined}
        onClick={handleMenuClick}
        data-testid="panel-menu"
        title={t("more")}
      >
        <MoreVertIcon />
      </ToolbarIconButton>
      <Menu
        id="panel-menu"
        anchorEl={menuAnchorEl}
        open={menuOpen}
        onClose={handleMenuClose}
        onTouchStart={handleTouchStart}
        anchorOrigin={{ vertical: "bottom", horizontal: "left" }}
        MenuListProps={{
          "aria-labelledby": "panel-menu-button",
          dense: true,
        }}
      >
        <MenuItem
          className={classes.menuItem}
          selected={submenuOpen}
          id="change-panel-button"
          aria-controls={submenuOpen ? "change-panel-menu" : undefined}
          aria-haspopup="true"
          aria-expanded={submenuOpen ? "true" : undefined}
          //onClick={handleSubmenuClick}
          onClick={(event: React.MouseEvent<HTMLElement>) => {
            event.stopPropagation(); // 阻止事件冒泡，防止主菜单关闭
            setSubmenuAnchorEl(event.currentTarget); // 设置子菜单的锚点以显示它
          }}
          onMouseEnter={handleSubmenuMouseEnter}
        >
          {t("changePanel")}
          <ChevronRightIcon className={classes.icon} fontSize="small" />
        </MenuItem>
        <ChangePanelMenu anchorEl={subMenuAnchorEl} onClose={handleSubmenuClose} tabId={tabId} />
        <Divider variant="middle" />
        {menuItems.map((item, idx) =>
          item.type === "divider" ? (
            <Divider key={`divider-${idx}`} variant="middle" />
          ) : (
            <MenuItem
              key={item.key}
              onClick={(event) => {
                event.stopPropagation();
                item.onClick?.();
              }}
              onMouseEnter={() => {
                setSubmenuAnchorEl(undefined);
              }}
              className={cx(classes.menuItem, item.className)}
              data-testid={item["data-testid"]}
            >
              {item.text}
            </MenuItem>
          ),
        )}
      </Menu>
    </div>
  );
}

export const PanelActionsDropdown = React.memo(PanelActionsDropdownComponent);<|MERGE_RESOLUTION|>--- conflicted
+++ resolved
@@ -1,6 +1,3 @@
-// SPDX-FileCopyrightText: Copyright (C) 2024-2025  UMS , Inc.
-// SPDX-License-Identifier: MPL-2.0
-
 // SPDX-FileCopyrightText: Copyright (C) 2024-2025  UMS , Inc.
 // SPDX-License-Identifier: MPL-2.0
 
@@ -96,14 +93,6 @@
     setMenuAnchorEl(undefined);
   };
 
-<<<<<<< HEAD
-  // const handleSubmenuClick = (event: MouseEvent<HTMLElement>) => {
-  //   if (subMenuAnchorEl !== event.currentTarget) {
-  //     setSubmenuAnchorEl(event.currentTarget);
-  //   }
-  //   setMenuAnchorEl(undefined);
-  // };
-=======
   const handleSubmenuClick = (event: MouseEvent<HTMLElement>) => {
     if (subMenuAnchorEl !== event.currentTarget) {
       setSubmenuAnchorEl(event.currentTarget);
@@ -112,7 +101,6 @@
       setMenuAnchorEl(undefined);
     }
   };
->>>>>>> a547c959
 
   const handleSubmenuClose = useCallback(() => {
     setSubmenuAnchorEl(undefined);
