--- conflicted
+++ resolved
@@ -131,15 +131,7 @@
       fullWidth
       // fullScreen
       maxWidth="lg"
-<<<<<<< HEAD
       // BackdropProps={{ children: backdrop }}
-=======
-      slotProps={{
-        backdrop: {
-          children: backdrop,
-        },
-      }}
->>>>>>> d1812360
       PaperProps={{
         square: false,
         elevation: 4,
