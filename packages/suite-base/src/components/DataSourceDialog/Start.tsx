// SPDX-FileCopyrightText: Copyright (C) 2023-2025 Bayerische Motoren Werke Aktiengesellschaft (BMW AG)<lichtblick@bmwgroup.com>
// SPDX-License-Identifier: MPL-2.0

// This Source Code Form is subject to the terms of the Mozilla Public
// License, v2.0. If a copy of the MPL was not distributed with this
// file, You can obtain one at http://mozilla.org/MPL/2.0/

import { List, ListItem, ListItemButton, SvgIcon, Typography } from "@mui/material";
import { useMemo } from "react";
import { useTranslation } from "react-i18next";

<<<<<<< HEAD
import { DataSourceDialogItem } from "@lichtblick/suite-base/components/DataSourceDialog/DataSourceDialog";
// import LichtblickLogoText from "@lichtblick/suite-base/components/LichtblickLogoText";
=======
import DataSourceOption from "@lichtblick/suite-base/components/DataSourceDialog/DataSourceOption";
import SidebarItems from "@lichtblick/suite-base/components/DataSourceDialog/SidebarItems";
import { useStyles } from "@lichtblick/suite-base/components/DataSourceDialog/index.style";
import LichtblickLogoText from "@lichtblick/suite-base/components/LichtblickLogoText";
>>>>>>> d1812360
import Stack from "@lichtblick/suite-base/components/Stack";
import TextMiddleTruncate from "@lichtblick/suite-base/components/TextMiddleTruncate";
import UdpMessageComponent from "@lichtblick/suite-base/components/UdpMessage";
import { useAnalytics } from "@lichtblick/suite-base/context/AnalyticsContext";
import { usePlayerSelection } from "@lichtblick/suite-base/context/PlayerSelectionContext";
import { useWorkspaceActions } from "@lichtblick/suite-base/context/Workspace/useWorkspaceActions";
import { AppEvent } from "@lichtblick/suite-base/services/IAnalytics";

<<<<<<< HEAD
const useStyles = makeStyles()((theme) => ({
  grid: {
    [theme.breakpoints.up("md")]: {
      display: "grid",
      gridTemplateAreas: `
        "header spacer"
        "content sidebar"
      `,
      gridTemplateRows: `content auto`,
      gridTemplateColumns: `1fr 375px`,
    },
  },
  header: {
    padding: theme.spacing(6),
    gridArea: "header",

    [theme.breakpoints.down("md")]: {
      padding: theme.spacing(4),
    },
    [`@media (max-height: ${theme.breakpoints.values.sm})`]: {
      display: "none",
    },
  },
  content: {
    padding: theme.spacing(0, 6, 6),
    overflow: "hidden",
    gridArea: "content",

    [theme.breakpoints.down("md")]: {
      padding: theme.spacing(0, 4, 4),
    },
    [`@media (max-height: ${theme.breakpoints.values.sm})`]: {
      paddingTop: theme.spacing(6),
    },
  },
  spacer: {
    gridArea: "spacer",
    backgroundColor: tinycolor(theme.palette.text.primary).setAlpha(0.04).toRgbString(),

    [`@media (max-height: ${theme.breakpoints.values.sm})`]: {
      display: "none",
    },
  },
  sidebar: {
    gridArea: "sidebar",
    backgroundColor: tinycolor(theme.palette.text.primary).setAlpha(0.04).toRgbString(),
    padding: theme.spacing(0, 5, 5),

    [theme.breakpoints.down("md")]: {
      padding: theme.spacing(4),
    },
    [`@media (max-height: ${theme.breakpoints.values.sm})`]: {
      paddingTop: theme.spacing(6),
    },
  },
  button: {
    whiteSpace: "nowrap",
    textOverflow: "ellipsis",
    overflow: "hidden",
  },
  connectionButton: {
    textAlign: "left",
    justifyContent: "flex-start",
    padding: theme.spacing(2, 3),
    gap: theme.spacing(1.5),
    borderColor: theme.palette.divider,

    ".MuiButton-startIcon .MuiSvgIcon-fontSizeLarge": {
      fontSize: 28,
    },
  },
  recentListItemButton: {
    overflow: "hidden",
    color: theme.palette.primary.main,

    "&:hover": {
      backgroundColor: "transparent",
      color: theme.palette.primary[theme.palette.mode === "dark" ? "light" : "dark"],
    },
  },
  recentSourceSecondary: {
    color: "inherit",
  },
}));

type DataSourceOptionProps = {
  text: string;
  secondaryText: string;
  icon: React.JSX.Element;
  onClick: () => void;
  href?: string;
  target: "_blank";
};
export function isRunningInElectron() {
  return typeof window !== "undefined" && typeof window.electron !== "undefined";
}

function DataSourceOption(props: DataSourceOptionProps): React.JSX.Element {
  const { icon, onClick, text, secondaryText, href, target } = props;
  const { classes } = useStyles();
  const button = (
    <Button
      className={classes.connectionButton}
      fullWidth
      color="inherit"
      variant="outlined"
      startIcon={icon}
      onClick={onClick}
    >
      <Stack flex="auto" zeroMinWidth>
        <Typography variant="subtitle1" color="text.primary">
          {text}
        </Typography>
        <Typography variant="body2" color="text.secondary" noWrap>
          {secondaryText}
        </Typography>
      </Stack>
    </Button>
  );

  return href ? (
    <Link href={href} target={target} style={{ textDecoration: "none" }}>
      {button}
    </Link>
  ) : (
    button
  );
}

type SidebarItem = {
  id: string;
  title: string;
  text: ReactNode;
  actions?: ReactNode;
};

function SidebarItems(props: {
  onSelectView: (newValue: DataSourceDialogItem) => void;
}): React.JSX.Element {
  const { onSelectView } = props;
  const { currentUserType } = useCurrentUser();
  const analytics = useAnalytics();
  const { classes } = useStyles();
  const { t } = useTranslation("openDialog");

  const { freeUser, teamOrEnterpriseUser } = useMemo(() => {
    const demoItem = {
      id: "new",
      title: t("newToFoxgloveStudio"),
      text: t("newToFoxgloveStudioDescription"),
      actions: (
        <>
          <Button
            onClick={() => {
              onSelectView("demo");
              void analytics.logEvent(AppEvent.DIALOG_SELECT_VIEW, { type: "demo" });
              void analytics.logEvent(AppEvent.DIALOG_CLICK_CTA, {
                user: currentUserType,
                cta: "demo",
              });
            }}
            className={classes.button}
            variant="outlined"
          >
            {t("exploreSampleData")}
          </Button>
        </>
      ),
    };
    return {
      freeUser: [demoItem],
      teamOrEnterpriseUser: [
        demoItem,
        {
          id: "need-help",
          title: t("needHelp"),
          text: t("needHelpDescription"),
          actions: (
            <>
              <Button
                href="https://foxglove.dev/tutorials"
                target="_blank"
                className={classes.button}
                onClick={() => {
                  void analytics.logEvent(AppEvent.DIALOG_CLICK_CTA, {
                    user: currentUserType,
                    cta: "tutorials",
                  });
                }}
              >
                {t("seeTutorials")}
              </Button>
            </>
          ),
        },
      ],
    };
  }, [analytics, classes.button, currentUserType, onSelectView, t]);

  const sidebarItems: SidebarItem[] = useMemo(() => {
    switch (currentUserType) {
      case "unauthenticated":
        return [];
      case "authenticated-free":
        return [
          {
            id: "start-collaborating",
            title: t("startCollaborating"),
            text: t("startCollaboratingDescription"),
            actions: (
              <>
                <Button
                  href="https://console.foxglove.dev/recordings"
                  target="_blank"
                  variant="outlined"
                  className={classes.button}
                  onClick={() => {
                    void analytics.logEvent(AppEvent.DIALOG_CLICK_CTA, {
                      user: currentUserType,
                      cta: "upload-to-dp",
                    });
                  }}
                >
                  {t("uploadToDataPlatform")}
                </Button>
                <Button
                  href="https://docs.foxglove.dev/docs/visualization/layouts#team-layouts"
                  target="_blank"
                  className={classes.button}
                >
                  {t("shareLayouts")}
                </Button>
              </>
            ),
          },
          ...freeUser,
        ];
      case "authenticated-team":
        return teamOrEnterpriseUser;
      case "authenticated-enterprise":
        return teamOrEnterpriseUser;
    }
  }, [analytics, classes.button, currentUserType, freeUser, teamOrEnterpriseUser, t]);

  return (
    <>
      {sidebarItems.map((item) => (
        <Stack key={item.id}>
          <Typography variant="h5" gutterBottom>
            {item.title}
          </Typography>
          <Typography variant="body2" color="text.secondary">
            {item.text}
          </Typography>
          {item.actions != undefined && (
            <Stack direction="row" flexWrap="wrap" alignItems="center" gap={1} paddingTop={1.5}>
              {item.actions}
            </Stack>
          )}
        </Stack>
      ))}
    </>
  );
}

=======
>>>>>>> d1812360
export default function Start(): React.JSX.Element {
  const { recentSources, selectRecent } = usePlayerSelection();
  const { classes } = useStyles();
  const analytics = useAnalytics();
  const { t } = useTranslation("openDialog");
  const { dialogActions } = useWorkspaceActions();

  const startItems = useMemo(() => {
    return [
      {
        key: "open-local-file",
        text: t("openLocalFiles"),
        secondaryText: t("openLocalFileDescription"),
        icon: (
          <SvgIcon fontSize="large" color="primary" viewBox="0 0 2048 2048">
            <path d="M1955 1533l-163-162v677h-128v-677l-163 162-90-90 317-317 317 317-90 90zM256 1920h1280v128H128V0h1115l549 549v475h-128V640h-512V128H256v1792zM1280 512h293l-293-293v293z" />
          </SvgIcon>
        ),
        onClick: () => {
          dialogActions.dataSource.open("file");
          void analytics.logEvent(AppEvent.DIALOG_SELECT_VIEW, { type: "local" });
        },
      },
      {
        key: "open-connection",
        text: t("openConnection"),
        secondaryText: t("openConnectionDescription"),
        icon: (
          <SvgIcon fontSize="large" color="primary" viewBox="0 0 2048 2048">
            <path d="M1408 256h640v640h-640V640h-120l-449 896H640v256H0v-640h640v256h120l449-896h199V256zM512 1664v-384H128v384h384zm1408-896V384h-384v384h384z" />
          </SvgIcon>
        ),
        onClick: () => {
          dialogActions.dataSource.open("connection");
          void analytics.logEvent(AppEvent.DIALOG_SELECT_VIEW, { type: "live" });
        },
      },
    ];
  }, [analytics, dialogActions.dataSource, t]);

  return (
    <Stack className={classes.grid}>
      <header className={classes.header}>{/* <LichtblickLogoText color="primary" /> */}</header>
      <Stack className={classes.content}>
        <Stack gap={4}>
          <Stack gap={1}>
            <Typography variant="h5" gutterBottom>
              {t("openDataSource")}
            </Typography>
            {startItems.map((item) => (
              <DataSourceOption
                key={item.key}
                text={item.text}
                secondaryText={item.secondaryText}
                icon={item.icon}
                onClick={item.onClick}
                target="_blank"
              />
            ))}
          </Stack>
          {recentSources.length > 0 && (
            <Stack gap={1}>
              <Typography variant="h5" gutterBottom>
                {t("recentDataSources")}
              </Typography>
              <List disablePadding>
                {recentSources.slice(0, 5).map((recent) => (
                  <ListItem disablePadding key={recent.id} id={recent.id}>
                    <ListItemButton
                      disableGutters
                      onClick={() => {
                        selectRecent(recent.id);
                      }}
                      className={classes.recentListItemButton}
                    >
                      <TextMiddleTruncate
                        className={classes.recentSourceSecondary}
                        text={recent.label ?? ""}
                      />
                      <TextMiddleTruncate
                        className={classes.recentSourceSecondary}
                        text={recent.title}
                      />
                    </ListItemButton>
                  </ListItem>
                ))}
              </List>
            </Stack>
          )}
        </Stack>
      </Stack>
      <div className={classes.spacer} />
      <Stack gap={4} className={classes.sidebar}>
        {isRunningInElectron() && (
          <>
            {" "}
            <Typography variant="h5" gutterBottom>
              {t("activeClients")}
            </Typography>{" "}
            <UdpMessageComponent />
          </>
        )}

        <SidebarItems onSelectView={dialogActions.dataSource.open} />
      </Stack>
    </Stack>
  );
}<|MERGE_RESOLUTION|>--- conflicted
+++ resolved
@@ -5,19 +5,21 @@
 // License, v2.0. If a copy of the MPL was not distributed with this
 // file, You can obtain one at http://mozilla.org/MPL/2.0/
 
-import { List, ListItem, ListItemButton, SvgIcon, Typography } from "@mui/material";
-import { useMemo } from "react";
+import {
+  Button,
+  Link,
+  List,
+  ListItem,
+  ListItemButton,
+  makeStyles,
+  SvgIcon,
+  Typography,
+} from "@mui/material";
+import { ReactNode, useMemo } from "react";
 import { useTranslation } from "react-i18next";
 
-<<<<<<< HEAD
 import { DataSourceDialogItem } from "@lichtblick/suite-base/components/DataSourceDialog/DataSourceDialog";
 // import LichtblickLogoText from "@lichtblick/suite-base/components/LichtblickLogoText";
-=======
-import DataSourceOption from "@lichtblick/suite-base/components/DataSourceDialog/DataSourceOption";
-import SidebarItems from "@lichtblick/suite-base/components/DataSourceDialog/SidebarItems";
-import { useStyles } from "@lichtblick/suite-base/components/DataSourceDialog/index.style";
-import LichtblickLogoText from "@lichtblick/suite-base/components/LichtblickLogoText";
->>>>>>> d1812360
 import Stack from "@lichtblick/suite-base/components/Stack";
 import TextMiddleTruncate from "@lichtblick/suite-base/components/TextMiddleTruncate";
 import UdpMessageComponent from "@lichtblick/suite-base/components/UdpMessage";
@@ -25,8 +27,9 @@
 import { usePlayerSelection } from "@lichtblick/suite-base/context/PlayerSelectionContext";
 import { useWorkspaceActions } from "@lichtblick/suite-base/context/Workspace/useWorkspaceActions";
 import { AppEvent } from "@lichtblick/suite-base/services/IAnalytics";
-
-<<<<<<< HEAD
+import { useCurrentUser } from "@lichtblick/suite-base/context/CurrentUserContext";
+import tinycolor from "tinycolor2";
+
 const useStyles = makeStyles()((theme) => ({
   grid: {
     [theme.breakpoints.up("md")]: {
@@ -163,137 +166,135 @@
   actions?: ReactNode;
 };
 
-function SidebarItems(props: {
-  onSelectView: (newValue: DataSourceDialogItem) => void;
-}): React.JSX.Element {
-  const { onSelectView } = props;
-  const { currentUserType } = useCurrentUser();
-  const analytics = useAnalytics();
-  const { classes } = useStyles();
-  const { t } = useTranslation("openDialog");
-
-  const { freeUser, teamOrEnterpriseUser } = useMemo(() => {
-    const demoItem = {
-      id: "new",
-      title: t("newToFoxgloveStudio"),
-      text: t("newToFoxgloveStudioDescription"),
-      actions: (
-        <>
-          <Button
-            onClick={() => {
-              onSelectView("demo");
-              void analytics.logEvent(AppEvent.DIALOG_SELECT_VIEW, { type: "demo" });
-              void analytics.logEvent(AppEvent.DIALOG_CLICK_CTA, {
-                user: currentUserType,
-                cta: "demo",
-              });
-            }}
-            className={classes.button}
-            variant="outlined"
-          >
-            {t("exploreSampleData")}
-          </Button>
-        </>
-      ),
-    };
-    return {
-      freeUser: [demoItem],
-      teamOrEnterpriseUser: [
-        demoItem,
-        {
-          id: "need-help",
-          title: t("needHelp"),
-          text: t("needHelpDescription"),
-          actions: (
-            <>
-              <Button
-                href="https://foxglove.dev/tutorials"
-                target="_blank"
-                className={classes.button}
-                onClick={() => {
-                  void analytics.logEvent(AppEvent.DIALOG_CLICK_CTA, {
-                    user: currentUserType,
-                    cta: "tutorials",
-                  });
-                }}
-              >
-                {t("seeTutorials")}
-              </Button>
-            </>
-          ),
-        },
-      ],
-    };
-  }, [analytics, classes.button, currentUserType, onSelectView, t]);
-
-  const sidebarItems: SidebarItem[] = useMemo(() => {
-    switch (currentUserType) {
-      case "unauthenticated":
-        return [];
-      case "authenticated-free":
-        return [
-          {
-            id: "start-collaborating",
-            title: t("startCollaborating"),
-            text: t("startCollaboratingDescription"),
-            actions: (
-              <>
-                <Button
-                  href="https://console.foxglove.dev/recordings"
-                  target="_blank"
-                  variant="outlined"
-                  className={classes.button}
-                  onClick={() => {
-                    void analytics.logEvent(AppEvent.DIALOG_CLICK_CTA, {
-                      user: currentUserType,
-                      cta: "upload-to-dp",
-                    });
-                  }}
-                >
-                  {t("uploadToDataPlatform")}
-                </Button>
-                <Button
-                  href="https://docs.foxglove.dev/docs/visualization/layouts#team-layouts"
-                  target="_blank"
-                  className={classes.button}
-                >
-                  {t("shareLayouts")}
-                </Button>
-              </>
-            ),
-          },
-          ...freeUser,
-        ];
-      case "authenticated-team":
-        return teamOrEnterpriseUser;
-      case "authenticated-enterprise":
-        return teamOrEnterpriseUser;
-    }
-  }, [analytics, classes.button, currentUserType, freeUser, teamOrEnterpriseUser, t]);
-
-  return (
-    <>
-      {sidebarItems.map((item) => (
-        <Stack key={item.id}>
-          <Typography variant="h5" gutterBottom>
-            {item.title}
-          </Typography>
-          <Typography variant="body2" color="text.secondary">
-            {item.text}
-          </Typography>
-          {item.actions != undefined && (
-            <Stack direction="row" flexWrap="wrap" alignItems="center" gap={1} paddingTop={1.5}>
-              {item.actions}
-            </Stack>
-          )}
-        </Stack>
-      ))}
-    </>
-  );
-}
-
-=======
->>>>>>> d1812360
+// function SidebarItems(props: {
+//   onSelectView: (newValue: DataSourceDialogItem) => void;
+// }): React.JSX.Element {
+//   const { onSelectView } = props;
+//   const { currentUser } = useCurrentUser();
+//   const analytics = useAnalytics();
+//   const { classes } = useStyles();
+//   const { t } = useTranslation("openDialog");
+
+//   const { freeUser, teamOrEnterpriseUser } = useMemo(() => {
+//     const demoItem = {
+//       id: "new",
+//       title: t("newToFoxgloveStudio"),
+//       text: t("newToFoxgloveStudioDescription"),
+//       actions: (
+//         <>
+//           <Button
+//             onClick={() => {
+//               onSelectView("demo");
+//               void analytics.logEvent(AppEvent.DIALOG_SELECT_VIEW, { type: "demo" });
+//               void analytics.logEvent(AppEvent.DIALOG_CLICK_CTA, {
+//                 user: currentUser,
+//                 cta: "demo",
+//               });
+//             }}
+//             className={classes.button}
+//             variant="outlined"
+//           >
+//             {t("exploreSampleData")}
+//           </Button>
+//         </>
+//       ),
+//     };
+//     return {
+//       freeUser: [demoItem],
+//       teamOrEnterpriseUser: [
+//         demoItem,
+//         {
+//           id: "need-help",
+//           title: t("needHelp"),
+//           text: t("needHelpDescription"),
+//           actions: (
+//             <>
+//               <Button
+//                 href="https://foxglove.dev/tutorials"
+//                 target="_blank"
+//                 className={classes.button}
+//                 onClick={() => {
+//                   void analytics.logEvent(AppEvent.DIALOG_CLICK_CTA, {
+//                     user: currentUser,
+//                     cta: "tutorials",
+//                   });
+//                 }}
+//               >
+//                 {t("seeTutorials")}
+//               </Button>
+//             </>
+//           ),
+//         },
+//       ],
+//     };
+//   }, [analytics, classes.button, currentUser, onSelectView, t]);
+
+//   const sidebarItems: SidebarItem[] = useMemo(() => {
+//     switch (currentUser) {
+//       case "unauthenticated":
+//         return [];
+//       case "authenticated-free":
+//         return [
+//           {
+//             id: "start-collaborating",
+//             title: t("startCollaborating"),
+//             text: t("startCollaboratingDescription"),
+//             actions: (
+//               <>
+//                 <Button
+//                   href="https://console.foxglove.dev/recordings"
+//                   target="_blank"
+//                   variant="outlined"
+//                   className={classes.button}
+//                   onClick={() => {
+//                     void analytics.logEvent(AppEvent.DIALOG_CLICK_CTA, {
+//                       user: currentUserType,
+//                       cta: "upload-to-dp",
+//                     });
+//                   }}
+//                 >
+//                   {t("uploadToDataPlatform")}
+//                 </Button>
+//                 <Button
+//                   href="https://docs.foxglove.dev/docs/visualization/layouts#team-layouts"
+//                   target="_blank"
+//                   className={classes.button}
+//                 >
+//                   {t("shareLayouts")}
+//                 </Button>
+//               </>
+//             ),
+//           },
+//           ...freeUser,
+//         ];
+//       case "authenticated-team":
+//         return teamOrEnterpriseUser;
+//       case "authenticated-enterprise":
+//         return teamOrEnterpriseUser;
+//     }
+//   }, [analytics, classes.button, currentUserType, freeUser, teamOrEnterpriseUser, t]);
+
+//   return (
+//     <>
+//       {sidebarItems.map((item) => (
+//         <Stack key={item.id}>
+//           <Typography variant="h5" gutterBottom>
+//             {item.title}
+//           </Typography>
+//           <Typography variant="body2" color="text.secondary">
+//             {item.text}
+//           </Typography>
+//           {item.actions != undefined && (
+//             <Stack direction="row" flexWrap="wrap" alignItems="center" gap={1} paddingTop={1.5}>
+//               {item.actions}
+//             </Stack>
+//           )}
+//         </Stack>
+//       ))}
+//     </>
+//   );
+// }
+
 export default function Start(): React.JSX.Element {
   const { recentSources, selectRecent } = usePlayerSelection();
   const { classes } = useStyles();
@@ -397,7 +398,7 @@
           </>
         )}
 
-        <SidebarItems onSelectView={dialogActions.dataSource.open} />
+        {/* <SidebarItems onSelectView={dialogActions.dataSource.open} /> */}
       </Stack>
     </Stack>
   );
