// SPDX-FileCopyrightText: Copyright (C) 2023-2025 Bayerische Motoren Werke Aktiengesellschaft (BMW AG)<lichtblick@bmwgroup.com>
// SPDX-License-Identifier: MPL-2.0

// This Source Code Form is subject to the terms of the Mozilla Public
// License, v2.0. If a copy of the MPL was not distributed with this
// file, You can obtain one at http://mozilla.org/MPL/2.0/

export const openDialog = {
  canBeShared: "Share data files, visualization layouts, and custom extensions with teammates",
  collaborateTitle: "Accelerate development with Autotblick Data Platform",
  convenientWebInterface:
    "Use a convenient web interface to tag, search, and retrieve data at lightning speed",
  createAFreeAccount: "Create a free account",
  dontShowThisAgain: "Don't show this again on startup",
  exploreSampleData: "Explore sample data",
  viewDocumentation: "View documentation",
  learnMore: "Learn more",
  needHelp: "Need help?",
  needHelpDescription: "View our documentation, or check out the tutorials on the Foxglove blog.",
<<<<<<< HEAD
  newToFoxgloveStudio: "New to Autotblick?",
  newToFoxgloveStudioDescription:
=======
  newToLichtblick: "New to Lichtblick?",
  newToLichtblickDescription:
>>>>>>> d1812360
    "Start by exploring a sample dataset or checking out our documentation.",
  openAGitHubIssue: "Open a GitHub issue",
  openConnection: "Open connection",
  openConnectionDescription: "Connect to a live robot or server.",
  openDataSource: "Open data source",
  openLocalFiles: "Open local file(s)...",
  openLocalFileDescription: "Visualize data directly from your local filesystem.",
  openUrl: "Upload and share data",
  openUrlDescription: "Use Foxglove Data Platform to share data with your team.",
  recentDataSources: "Recent data sources",
  secureStorageOfData: "Securely store petabytes of ROS or custom data",
  seeTutorials: "See tutorials",
  shareLayouts: "Share layouts",
  signIn: "Sign in",
  startCollaborating: "Start collaborating with your Foxglove organization",
  startCollaboratingDescription:
    "Make the most of your Foxglove account – whether you want to dive deep on your data or share tools with your teammates.",
  uploadToDataPlatform: "Upload to Data Platform",
  activeClients: "Active Clients",
  openNewConnection: "Open New Connection",
  back: "Back",
  cancel: "Cancel",
  open: "Open",
};<|MERGE_RESOLUTION|>--- conflicted
+++ resolved
@@ -17,13 +17,8 @@
   learnMore: "Learn more",
   needHelp: "Need help?",
   needHelpDescription: "View our documentation, or check out the tutorials on the Foxglove blog.",
-<<<<<<< HEAD
-  newToFoxgloveStudio: "New to Autotblick?",
-  newToFoxgloveStudioDescription:
-=======
   newToLichtblick: "New to Lichtblick?",
   newToLichtblickDescription:
->>>>>>> d1812360
     "Start by exploring a sample dataset or checking out our documentation.",
   openAGitHubIssue: "Open a GitHub issue",
   openConnection: "Open connection",
