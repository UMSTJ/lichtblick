--- conflicted
+++ resolved
@@ -781,19 +781,6 @@
   return (
     <Stack>
       <PanelToolbar />
-<<<<<<< HEAD
-      {/* 刷新按钮 - 移到右下角 */}
-      <div
-        style={{
-          position: "fixed",
-          height: "auto",
-          zIndex: 9999,
-          right: "10px",
-          bottom: "10px",
-          display: "flex",
-          justifyContent: "center",
-          flexDirection: "column",
-=======
       {/* 刷新按钮 - 移到左上角 */}
       <div
         style={{
@@ -803,7 +790,6 @@
           top: "16px",
           display: "inline-block", // 修复零宽度字符问题
           width: "fit-content",    // 关键：让 div 宽度贴合内容
->>>>>>> e2b12ea4
         }}
       >
         <button
@@ -815,11 +801,7 @@
             padding: "8px 16px",
             borderRadius: "4px",
             cursor: "pointer",
-<<<<<<< HEAD
-            display: "flex",
-=======
             display: "inline-flex", // 使用 inline-flex 保持行内特性 + 对齐图标和文字
->>>>>>> e2b12ea4
             alignItems: "center",
             gap: "4px",
             fontSize: "14px",
