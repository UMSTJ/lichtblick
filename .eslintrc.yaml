--- conflicted
+++ resolved
@@ -28,11 +28,7 @@
   import/internal-regex: "^@lichtblick"
 
 rules:
-<<<<<<< HEAD
-  "@lichtblick/license-header": off
-=======
   "@lichtblick/license-header": error
->>>>>>> cf2778cb
   "@lichtblick/prefer-hash-private": off
 
   tss-unused-classes/unused-classes: error
@@ -107,30 +103,14 @@
     # We disable console methods here rather than using no-console so that it doesn't prohibit overrides such as "console.info = ..."
     - selector: "CallExpression[callee.object.name='console'][callee.property.name!=/^(warn|error|debug|assert)$/]"
       message: "Unexpected property on console object was called"
-
-    - selector: "TSNullKeyword, Literal[raw=null]"
-      message: >
-        Prefer undefined instead of null. When required for React refs/components, use
-        the `ReactNull` alias. Otherwise, if strictly necessary, disable this error with
-        `// eslint-disable-next-line no-restricted-syntax`. For rationale, see:
-        https://github.com/sindresorhus/meta/discussions/7"
-
-    - selector: "CallExpression[callee.name='setTimeout'][arguments.length<2]"
-      message: "`setTimeout()` must be invoked with at least two arguments."
-    - selector: "CallExpression[callee.name='setInterval'][arguments.length<2]"
-      message: "`setInterval()` must be invoked with at least two arguments."
-
-    - selector: "CallExpression[callee.object.name='Promise'][callee.property.name='race']"
-      message: >
-        Promise.race is banned
-          use `import { race } from "@lichtblick/den/async"` instead
-
-        See:
-          https://github.com/nodejs/node/issues/17469#issuecomment-685216777
-          https://bugs.chromium.org/p/v8/issues/detail?id=9858"
-
-  jest/expect-expect:
-    [error, { assertFunctionNames: [expect*, sendNotification.expectCalledDuringTest] }]
+  "@typescript-eslint/strict-boolean-expressions":
+    - error
+      # Force explicit checks that strings are empty
+    - allowString: false
+      # Force explicit checks that numbers are != 0 or NaN
+      allowNumber: false
+      # Keeps the error count manageable while we enhance type information from the flow conversion
+      allowAny: true
 
 overrides:
   - files: ["*.ts", "*.tsx"]
